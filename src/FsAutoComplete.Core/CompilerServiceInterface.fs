namespace FsAutoComplete

open System
open System.IO
open Microsoft.FSharp.Compiler.SourceCodeServices
open Utils

type ParseAndCheckResults
    (
        parseResults: FSharpParseFileResults,
        checkResults: FSharpCheckFileResults
    ) =

  member __.TryGetMethodOverrides (lines: LineStr[]) (pos: Pos) = async {
    // Find the starting point, ideally right after the first '('
    let lineCutoff = pos.Line - 6
    let commas, line, col =
      let rec prevPos (line,col) =
        match line, col with
        | 1, 1
        | _ when line < lineCutoff -> 1, 1
        | _, 1 ->
           let prevLine = lines.[line - 2]
           if prevLine.Length = 0 then prevPos(line-1, 1)
           else line - 1, prevLine.Length
        | _    -> line, col - 1

      let rec loop commas depth (line, col) =
        if (line,col) <= (1,1) then (0, line, col) else
        let ch = lines.[line - 1].[col - 1]
        let commas = if depth = 0 && ch = ',' then commas + 1 else commas
        if (ch = '(' || ch = '{' || ch = '[') && depth > 0 then loop commas (depth - 1) (prevPos (line,col))
        elif ch = ')' || ch = '}' || ch = ']' then loop commas (depth + 1) (prevPos (line,col))
        elif ch = '(' || ch = '<' then commas, line, col
        else loop commas depth (prevPos (line,col))
      match loop 0 0 (prevPos(pos.Line, pos.Col)) with
      | _, 1, 1 -> 0, pos.Line, pos.Col
      | newPos -> newPos

    let lineStr = lines.[line - 1]
    match Parsing.findLongIdentsAtGetMethodsTrigger(col - 1, lineStr) with
    | None -> return Failure "Could not find ident at this location"
    | Some identIsland ->

    let! meth = checkResults.GetMethodsAlternate(line, col, lineStr, Some identIsland)

    return Success(meth, commas) }

  member __.TryFindDeclaration (pos: Pos) (lineStr: LineStr) = async {
    match Parsing.findLongIdents(pos.Col - 1, lineStr) with
    | None -> return Failure "Could not find ident at this location"
    | Some(col, identIsland) ->

      let! declarations = checkResults.GetDeclarationLocationAlternate(pos.Line, col + 1, lineStr, identIsland, false)

      match declarations with
      | FSharpFindDeclResult.DeclNotFound _ -> return Failure "Could not find declaration"
      | FSharpFindDeclResult.DeclFound range -> return Success range
    }

  member __.TryGetToolTip (pos: Pos) (lineStr: LineStr) = async {
    match Parsing.findLongIdents(pos.Col - 1, lineStr) with
    | None -> return Failure "Cannot find ident for tooltip"
    | Some(col,identIsland) ->

      // TODO: Display other tooltip types, for example for strings or comments where appropriate
      let! tip = checkResults.GetToolTipTextAlternate(pos.Line, col + 1, lineStr, identIsland, FSharpTokenTag.Identifier)

      match tip with
      | FSharpToolTipText(elems) when elems |> List.forall (function
        FSharpToolTipElement.None -> true | _ -> false) ->
         return Failure "No tooltip information"
      | _ -> return Success(tip)
  }

  member __.TryGetSymbolUse (pos: Pos) (lineStr: LineStr) =
    async {
        match Parsing.findLongIdents(pos.Col - 1, lineStr) with
        | None -> return (Failure "No ident at this location")
        | Some(colu, identIsland) ->

        let! symboluse = checkResults.GetSymbolUseAtLocation(pos.Line, colu + 1, lineStr, identIsland)
        match symboluse with
        | None -> return (Failure "No symbol information found")
        | Some symboluse ->

        let! symboluses = checkResults.GetUsesOfSymbolInFile symboluse.Symbol
        return Success (symboluse, symboluses) }

  member __.TryGetCompletions (pos: Pos) (lineStr: LineStr) filter = async {
    let longName, residue = Parsing.findLongIdentsAndResidue(pos.Col - 1, lineStr)
    try
      let! results = checkResults.GetDeclarationListInfo(Some parseResults, pos.Line, pos.Col, lineStr, longName, residue, fun (_,_) -> false)

      let decls =
        match filter with
        | Some "StartsWith" -> [| for d in results.Items do if d.Name.StartsWith(residue, StringComparison.InvariantCultureIgnoreCase) then yield d |]
        | Some "Contains" -> [| for d in results.Items do if d.Name.IndexOf(residue, StringComparison.InvariantCultureIgnoreCase) >= 0 then yield d |]
        | _ -> results.Items
      return Some (decls, residue)
    with :? TimeoutException -> return None
  }

  member __.GetExtraColorizations = checkResults.GetExtraColorizationsAlternate()
  member __.GetAST = parseResults.ParseTree
  member __.GetCheckResults = checkResults

type FSharpCompilerServiceChecker() =
  let checker =
    FSharpChecker.Create(
      projectCacheSize = 200, 
      keepAllBackgroundResolutions = true,
      keepAssemblyContents = true)

  do checker.BeforeBackgroundFileCheck.Add (fun _ -> ())

  let ensureCorrectFSharpCore (options: string[]) =
    Environment.fsharpCoreOpt
    |> Option.map (fun path ->
                   let fsharpCoreRef = sprintf "-r:%s" path
                   [| yield fsharpCoreRef
                      yield! Seq.filter (fun (s: string) -> not (s.EndsWith("FSharp.Core.dll"))) options |])
    |> Option.getOrElse options

  let ensureCorrectVersions (options: string[]) =
    if Utils.runningOnMono then options
    else
      let version = Environment.dotNetVersions () |> Seq.head
      let oldRef = Environment.referenceAssembliesPath </> "v4.0"
      let newRef = Environment.referenceAssembliesPath </> version

      let fsharpCoreRef = options |> Seq.find (fun s -> s.EndsWith "FSharp.Core.dll")

      let newOptions =
        options
        |> Seq.filter (fun s -> not (s.EndsWith "FSharp.Core.dll"))
        |> Seq.map (fun (s : string) -> s.Replace(oldRef, newRef) )
      [| yield fsharpCoreRef
         yield! newOptions |]

  let chooseByPrefix prefix (s: string) =
    if s.StartsWith(prefix) then Some (s.Substring(prefix.Length))
    else None

<<<<<<< HEAD
  member __.GetUsesOfSymbol (options : (SourceFilePath * FSharpProjectOptions) seq, symbol) = async {
=======
  let rec allSymbolsInEntities (entities: Collections.Generic.IList<FSharpEntity>) =
    [ for e in entities do
          yield (e :> FSharpSymbol)
          for x in e.MembersFunctionsAndValues do
             yield (x :> FSharpSymbol)
          for x in e.UnionCases do
             yield (x :> FSharpSymbol)
          for x in e.FSharpFields do
             yield (x :> FSharpSymbol)
          yield! allSymbolsInEntities e.NestedEntities ]


  member __.GetUsesOfSymbol (options : Map<string, FSharpProjectOptions>, symbol) = async {
>>>>>>> 0ba8b774
    let! res =
      options
      |> Seq.distinctBy(fun (_, v) -> v.ProjectFileName)
      |> Seq.map (fun (_, opts) -> async {
           let! res = checker.ParseAndCheckProject opts
           return! res.GetUsesOfSymbol symbol
         })
      |> Async.Parallel
    return res |> Array.collect id
  }

  member __.GetProjectOptionsFromScript(file, source) = async {
    let! rawOptions = checker.GetProjectOptionsFromScript(file, source)
    let opts =
      rawOptions.OtherOptions
      |> ensureCorrectFSharpCore
      |> ensureCorrectVersions

    return { rawOptions with OtherOptions = opts }
  }

  member __.ParseAndCheckAllProjects (options : (SourceFilePath * FSharpProjectOptions) seq) = async {
    let! res =
      options
      |> Seq.distinctBy(fun (_, v) -> v.ProjectFileName)
      |> Seq.map(fun (_, v) -> async {
          let! r = checker.ParseAndCheckProject v
          return r.Errors
        })
      |> Async.Parallel
    return res |> Array.collect id
  }

  member __.ParseAndCheckFileInProject(fileName, version, source, options) =
    checker.ParseAndCheckFileInProject(fileName, version, source, options)

  member __.TryGetRecentTypeCheckResultsForFile(file, options, ?source) =
    checker.TryGetRecentTypeCheckResultsForFile(file, options, ?source=source)
    |> Option.map (fun (pr, cr, _) -> ParseAndCheckResults (pr, cr))

  member __.GetDeclarations (fileName, source, options) = async {
    let! parseResult = checker.ParseFileInProject(fileName, source, options)
    return parseResult.GetNavigationItems().Declarations
  }

<<<<<<< HEAD
  member __.TryGetProjectOptions (file: SourceFilePath, verbose: bool) : Result<_> =
=======
  member __.GetDeclarationsInProjects (options : Map<string, FSharpProjectOptions>) = async {
    let! res =
      options
      |> Map.toSeq
      |> Seq.distinctBy(fun (_, v) -> v.ProjectFileName)
      |> Seq.map (fun (_, opts) -> async {
          let! res = checker.ParseAndCheckProject opts
          return!
            options
            |> Map.toSeq
            |> Seq.filter (fun (f, o) -> o = opts)
            |> Seq.map fst
            |> Seq.map (fun f -> async {
                let! parseRes, _ = checker.GetBackgroundCheckResultsForFileInProject(f, opts)
                return (parseRes.GetNavigationItems().Declarations |> Array.map (fun a -> a, f))
              })
            |> Async.Parallel
         })
      |> Async.Parallel
    return res |> Seq.collect (Seq.collect id) |> Seq.toArray
  }

  member __.TryGetProjectOptions (file: string, verbose: bool) : Result<_> =
>>>>>>> 0ba8b774
    if not (File.Exists file) then
      Failure (sprintf "File '%s' does not exist" file)
    else
      try
        let po, logMap =
          let p, logMap = ProjectCracker.GetProjectOptionsFromProjectFileLogged(file, enableLogging=verbose)
          let opts =
            if not (Seq.exists (fun (s: string) -> s.Contains "FSharp.Core.dll") p.OtherOptions) then
              ensureCorrectFSharpCore p.OtherOptions
            else
               p.OtherOptions
          { p with OtherOptions = opts }, logMap

        let compileFiles = Seq.filter (fun (s:string) -> s.EndsWith(".fs")) po.OtherOptions
        let outputFile = Seq.tryPick (chooseByPrefix "--out:") po.OtherOptions
        let references = Seq.choose (chooseByPrefix "-r:") po.OtherOptions

        Success (po, Seq.toList compileFiles, outputFile, Seq.toList references, logMap)
      with e ->
        Failure e.Message

  member __.TryGetCoreProjectOptions (file : SourceFilePath) : Result<_> =
    if not (File.Exists file) then
      Failure (sprintf "File '%s' does not exist" file)
    else
      try
        let po = ProjectCoreCracker.GetProjectOptionsFromProjectFile file
        let compileFiles = Seq.filter (fun (s:string) -> s.EndsWith(".fs")) po.OtherOptions
        let outputFile = Seq.tryPick (chooseByPrefix "--out:") po.OtherOptions
        let references = Seq.choose (chooseByPrefix "-r:") po.OtherOptions
        Success (po, Seq.toList compileFiles, outputFile, Seq.toList references, Map<string,string>([||]))
      with e ->
        Failure e.Message


<|MERGE_RESOLUTION|>--- conflicted
+++ resolved
@@ -142,9 +142,6 @@
     if s.StartsWith(prefix) then Some (s.Substring(prefix.Length))
     else None
 
-<<<<<<< HEAD
-  member __.GetUsesOfSymbol (options : (SourceFilePath * FSharpProjectOptions) seq, symbol) = async {
-=======
   let rec allSymbolsInEntities (entities: Collections.Generic.IList<FSharpEntity>) =
     [ for e in entities do
           yield (e :> FSharpSymbol)
@@ -156,9 +153,7 @@
              yield (x :> FSharpSymbol)
           yield! allSymbolsInEntities e.NestedEntities ]
 
-
-  member __.GetUsesOfSymbol (options : Map<string, FSharpProjectOptions>, symbol) = async {
->>>>>>> 0ba8b774
+  member __.GetUsesOfSymbol (options : (SourceFilePath * FSharpProjectOptions) seq, symbol) = async {
     let! res =
       options
       |> Seq.distinctBy(fun (_, v) -> v.ProjectFileName)
@@ -204,33 +199,25 @@
     return parseResult.GetNavigationItems().Declarations
   }
 
-<<<<<<< HEAD
-  member __.TryGetProjectOptions (file: SourceFilePath, verbose: bool) : Result<_> =
-=======
-  member __.GetDeclarationsInProjects (options : Map<string, FSharpProjectOptions>) = async {
-    let! res =
+  member __.GetDeclarationsInProjects (options : seq<string * FSharpProjectOptions>) =
       options
-      |> Map.toSeq
       |> Seq.distinctBy(fun (_, v) -> v.ProjectFileName)
       |> Seq.map (fun (_, opts) -> async {
-          let! res = checker.ParseAndCheckProject opts
+          let! _ = checker.ParseAndCheckProject opts
           return!
             options
-            |> Map.toSeq
-            |> Seq.filter (fun (f, o) -> o = opts)
+            |> Seq.filter (fun (_, projectOpts) -> projectOpts = opts)
             |> Seq.map fst
-            |> Seq.map (fun f -> async {
-                let! parseRes, _ = checker.GetBackgroundCheckResultsForFileInProject(f, opts)
-                return (parseRes.GetNavigationItems().Declarations |> Array.map (fun a -> a, f))
+            |> Seq.map (fun projectFile -> async {
+                let! parseRes, _ = checker.GetBackgroundCheckResultsForFileInProject(projectFile, opts)
+                return (parseRes.GetNavigationItems().Declarations |> Array.map (fun decl -> decl, projectFile))
               })
             |> Async.Parallel
          })
       |> Async.Parallel
-    return res |> Seq.collect (Seq.collect id) |> Seq.toArray
-  }
-
-  member __.TryGetProjectOptions (file: string, verbose: bool) : Result<_> =
->>>>>>> 0ba8b774
+      |> Async.map (Seq.collect (Seq.collect id) >> Seq.toArray)
+
+  member __.TryGetProjectOptions (file: SourceFilePath, verbose: bool) : Result<_> =
     if not (File.Exists file) then
       Failure (sprintf "File '%s' does not exist" file)
     else
